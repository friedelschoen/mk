// This is a mkfile parser. It executes assignments and includes as it goes, and
// collects a set of rules, which are returned as a ruleSet object.

package main

import (
	"fmt"
	"io/ioutil"
	"os"
	"path/filepath"
	"regexp"
	"strings"
)

type parser struct {
	l        *lexer   // underlying lexer
	name     string   // name of the file being parsed
	path     string   // full path of the file being parsed
	tokenbuf []token  // tokens consumed on the current statement
	rules    *ruleSet // current ruleSet
}

// Pretty errors.
func (p *parser) parseError(context string, expected string, found token) {
	mkPrintError(fmt.Sprintf("%s:%d: syntax error: ", p.name, found.line))
	mkPrintError(fmt.Sprintf("while %s, expected %s but found '%s'.\n",
		context, expected, found.String()))
	mkError("")
}

// More basic errors.
func (p *parser) basicErrorAtToken(what string, found token) {
	p.basicErrorAtLine(what, found.line)
}

func (p *parser) basicErrorAtLine(what string, line int) {
	mkError(fmt.Sprintf("%s:%d: syntax error: %s\n", p.name, line, what))
}

// Accept a token for use in the current statement being parsed.
func (p *parser) push(t token) {
	p.tokenbuf = append(p.tokenbuf, t)
}

// Clear all the accepted tokens. Called when a statement is finished.
func (p *parser) clear() {
	p.tokenbuf = p.tokenbuf[:0]
}

// A parser state function takes a parser and the next token and returns a new
// state function, or nil if there was a parse error.
type parserStateFun func(*parser, token) parserStateFun

// Parse a mkfile, returning a new ruleSet.
func parse(input string, name string, path string, env map[string][]string) *ruleSet {
	rules := &ruleSet{env,
		make([]rule, 0),
		make(map[string][]int)}
	parseInto(input, name, rules, path)
	return rules
}

// Parse a mkfile inserting rules and variables into a given ruleSet.
func parseInto(input string, name string, rules *ruleSet, path string) {
	l, tokens := lex(input)
	p := &parser{l, name, path, []token{}, rules}
	oldmkfiledir := p.rules.vars["mkfiledir"]
	p.rules.vars["mkfiledir"] = []string{filepath.Dir(path)}
	state := parseTopLevel
	for t := range tokens {
		if t.typ == tokenError {
			p.basicErrorAtLine(l.errmsg, t.line)
			break
		}

		state = state(p, t)
	}

	// insert a dummy newline to allow parsing of any assignments or recipeless
	// rules to finish.
	state = state(p, token{tokenNewline, "\n", l.line, l.col})

	p.rules.vars["mkfiledir"] = oldmkfiledir

	// TODO: Error when state != parseTopLevel
}

// We are at the top level of a mkfile, expecting rules, assignments, or
// includes.
func parseTopLevel(p *parser, t token) parserStateFun {
	switch t.typ {
	case tokenNewline:
		return parseTopLevel
	case tokenPipeInclude:
		return parsePipeInclude
	case tokenRedirInclude:
		return parseRedirInclude
	case tokenWord:
		return parseAssignmentOrTarget(p, t)
	default:
		p.parseError("parsing mkfile",
			"a rule, include, or assignment", t)
	}

	return parseTopLevel
}

// Consumed a '<|'
func parsePipeInclude(p *parser, t token) parserStateFun {
	switch t.typ {
	case tokenNewline:
		if len(p.tokenbuf) == 0 {
			p.basicErrorAtToken("empty pipe include", t)
		}

		args := make([]string, len(p.tokenbuf) + 1)
		args[0] = "-c"
		for i := 0; i < len(p.tokenbuf); i++ {
<<<<<<< HEAD
			args[i + 1] = p.tokenbuf[i].val
=======
			s := p.tokenbuf[i].val
			expanded := expand(s, p.rules.vars, false)
			if len(expanded) > 0 {
				s = expanded[0]
			}
			args[i] = s
>>>>>>> cf75e9e7
		}

		output, success := subprocess("sh", args, "", true)
		if !success {
			p.basicErrorAtToken("subprocess include failed", t)
		}

		parseInto(output, fmt.Sprintf("%s:sh", p.name), p.rules, p.path)

		p.clear()
		return parseTopLevel

	// Almost anything goes. Let the shell sort it out.
	case tokenPipeInclude:
		fallthrough
	case tokenRedirInclude:
		fallthrough
	case tokenColon:
		fallthrough
	case tokenAssign:
		fallthrough
	case tokenWord:
		p.tokenbuf = append(p.tokenbuf, t)

	default:
		p.parseError("parsing piped include", "a shell command", t)
	}

	return parsePipeInclude
}

// Consumed a '<'
func parseRedirInclude(p *parser, t token) parserStateFun {
	switch t.typ {
	case tokenNewline:
		filename := ""
		for i := range p.tokenbuf {
			filename += p.tokenbuf[i].val
		}
		expanded := expand(filename, p.rules.vars, false)
		if len(expanded) > 0 {
			filename = expanded[0]
		}
		fmt.Printf("parsed filename: %v\nexpanded filename: %v\n", filename, expanded)
		file, err := os.Open(filename)
		if err != nil {
			p.basicErrorAtToken(fmt.Sprintf("cannot open %s", filename), p.tokenbuf[0])
		}
		input, _ := ioutil.ReadAll(file)

		path, err := filepath.Abs(filename)
		if err != nil {
			mkError("unable to find mkfile's absolute path")
		}

		parseInto(string(input), filename, p.rules, path)

		p.clear()
		return parseTopLevel

	case tokenWord:
		p.tokenbuf = append(p.tokenbuf, t)

	default:
		p.parseError("parsing include", "a file name", t)
	}

	return parseRedirInclude
}

// Encountered a bare string at the beginning of the line.
func parseAssignmentOrTarget(p *parser, t token) parserStateFun {
	p.push(t)
	return parseEqualsOrTarget
}

// Consumed one bare string ot the beginning of the line.
func parseEqualsOrTarget(p *parser, t token) parserStateFun {
	switch t.typ {
	case tokenAssign:
		return parseAssignment

	case tokenWord:
		p.push(t)
		return parseTargets

	case tokenColon:
		p.push(t)
		return parseAttributesOrPrereqs

	default:
		p.parseError("reading a target or assignment",
			"'=', ':', or another target", t)
	}

	return parseTopLevel // unreachable
}

// Consumed 'foo='. Everything else is a value being assigned to foo.
func parseAssignment(p *parser, t token) parserStateFun {
	switch t.typ {
	case tokenNewline:
		err := p.rules.executeAssignment(p.tokenbuf)
		if err != nil {
			p.basicErrorAtToken(err.what, err.where)
		}
		p.clear()
		return parseTopLevel

	default:
		p.push(t)
	}

	return parseAssignment
}

// Everything up to ':' must be a target.
func parseTargets(p *parser, t token) parserStateFun {
	switch t.typ {
	case tokenWord:
		p.push(t)
	case tokenColon:
		p.push(t)
		return parseAttributesOrPrereqs

	default:
		p.parseError("reading a rule's targets",
			"filename or pattern", t)
	}

	return parseTargets
}

// Consume one or more strings followed by a first ':'.
func parseAttributesOrPrereqs(p *parser, t token) parserStateFun {
	switch t.typ {
	case tokenNewline:
		return parseRecipe
	case tokenColon:
		p.push(t)
		return parsePrereqs
	case tokenWord:
		p.push(t)
	default:
		p.parseError("reading a rule's attributes or prerequisites",
			"an attribute, pattern, or filename", t)
	}

	return parseAttributesOrPrereqs
}

// Targets and attributes and the second ':' have been consumed.
func parsePrereqs(p *parser, t token) parserStateFun {
	switch t.typ {
	case tokenNewline:
		return parseRecipe
	case tokenWord:
		p.push(t)

	default:
		p.parseError("reading a rule's prerequisites",
			"filename or pattern", t)
	}

	return parsePrereqs
}

// An entire rule has been consumed.
func parseRecipe(p *parser, t token) parserStateFun {
	// Assemble the rule!
	r := rule{}

	// find one or two colons
	i := 0
	for ; i < len(p.tokenbuf) && p.tokenbuf[i].typ != tokenColon; i++ {
	}
	j := i + 1
	for ; j < len(p.tokenbuf) && p.tokenbuf[j].typ != tokenColon; j++ {
	}

	// rule has attributes
	if j < len(p.tokenbuf) {
		attribs := make([]string, 0)
		for k := i + 1; k < j; k++ {
			exparts := expand(p.tokenbuf[k].val, p.rules.vars, true)
			attribs = append(attribs, exparts...)
		}
		err := r.parseAttribs(attribs)
		if err != nil {
			msg := fmt.Sprintf("while reading a rule's attributes expected an attribute but found \"%c\".", err.found)
			p.basicErrorAtToken(msg, p.tokenbuf[i+1])
		}

		if r.attributes.regex {
			r.ismeta = true
		}
	} else {
		j = i
	}

	// targets
	r.targets = make([]pattern, 0)
	for k := 0; k < i; k++ {
		exparts := expand(p.tokenbuf[k].val, p.rules.vars, true)
		for i := range exparts {
			targetstr := exparts[i]
			r.targets = append(r.targets, pattern{spat: targetstr})

			if r.attributes.regex {
				rpat, err := regexp.Compile("^" + targetstr + "$")
				if err != nil {
					msg := fmt.Sprintf("invalid regular expression: %q", err)
					p.basicErrorAtToken(msg, p.tokenbuf[k])
				}
				r.targets[len(r.targets)-1].rpat = rpat
			} else {
				idx := strings.IndexRune(targetstr, '%')
				if idx >= 0 {
					var left, right string
					if idx > 0 {
						left = regexp.QuoteMeta(targetstr[:idx])
					}
					if idx < len(targetstr)-1 {
						right = regexp.QuoteMeta(targetstr[idx+1:])
					}

					patstr := fmt.Sprintf("^%s(.*)%s$", left, right)
					rpat, err := regexp.Compile(patstr)
					if err != nil {
						msg := fmt.Sprintf("error compiling suffix rule. This is a bug. Error: %s", err)
						p.basicErrorAtToken(msg, p.tokenbuf[k])
					}
					r.targets[len(r.targets)-1].rpat = rpat
					r.targets[len(r.targets)-1].issuffix = true
					r.ismeta = true
				}
			}
		}
	}

	// prereqs
	r.prereqs = make([]string, 0)
	for k := j + 1; k < len(p.tokenbuf); k++ {
		exparts := expand(p.tokenbuf[k].val, p.rules.vars, true)
		r.prereqs = append(r.prereqs, exparts...)
	}

	if t.typ == tokenRecipe {
		r.recipe = expandRecipeSigils(stripIndentation(t.val, t.col), p.rules.vars)
	}

	p.rules.add(r)
	p.clear()

	// the current token doesn't belong to this rule
	if t.typ != tokenRecipe {
		return parseTopLevel(p, t)
	}

	return parseTopLevel
}<|MERGE_RESOLUTION|>--- conflicted
+++ resolved
@@ -116,16 +116,12 @@
 		args := make([]string, len(p.tokenbuf) + 1)
 		args[0] = "-c"
 		for i := 0; i < len(p.tokenbuf); i++ {
-<<<<<<< HEAD
-			args[i + 1] = p.tokenbuf[i].val
-=======
 			s := p.tokenbuf[i].val
 			expanded := expand(s, p.rules.vars, false)
 			if len(expanded) > 0 {
 				s = expanded[0]
 			}
-			args[i] = s
->>>>>>> cf75e9e7
+			args[i + 1] = s
 		}
 
 		output, success := subprocess("sh", args, "", true)
