--- conflicted
+++ resolved
@@ -137,7 +137,6 @@
 	return input[:j], (j + 1)
 }
 
-	
 var expandSigil_namelist_pattern = regexp.MustCompile(`^\s*([^:]+)\s*:\s*([^%]*)%([^=]*)\s*=\s*([^%]*)%([^%]*)\s*`)
 
 // Expand something starting with at '$'.
@@ -147,9 +146,9 @@
 	var varname string
 	namelist_pattern := expandSigil_namelist_pattern
 
-	if c == '$' {	// escaping of "$" with "$$"
+	if c == '$' { // escaping of "$" with "$$"
 		return []string{"$"}, 2
-	} else if c == '{' {	// match bracketed expansions: ${foo}, or ${foo:a%b=c%d}
+	} else if c == '{' { // match bracketed expansions: ${foo}, or ${foo:a%b=c%d}
 		j := strings.IndexRune(input[w:], '}')
 		if j < 0 {
 			return []string{"$" + input}, len(input)
@@ -182,7 +181,7 @@
 
 			return expanded_values, offset
 		}
-	} else {	// bare variables: $foo
+	} else { // bare variables: $foo
 		// try to match a variable name
 		i := 0
 		j := i
@@ -319,24 +318,15 @@
 	if j < 0 {
 		return []string{input}, len(input)
 	}
-	
-	env := os.Environ()
-	for key, values := range vars {
-		env = append(env, key + "=" + strings.Join(values, " "))
-	}
-
-<<<<<<< HEAD
+
 	env := os.Environ()
 	for key, values := range vars {
 		env = append(env, key+"="+strings.Join(values, " "))
 	}
 
-	// TODO: handle errors
-	output, _ := subprocess("sh", nil, env, input[:j], true)
-=======
 	// TODO - might have $shell available by now, but maybe not?
 	// It's not populated, regardless
-	
+
 	var shell string
 	var shellargs []string
 	if len(vars["shell"]) < 1 {
@@ -344,10 +334,9 @@
 	} else {
 		shell, shellargs = expandShell(vars["shell"][0], shellargs)
 	}
-	
+
 	// TODO: handle errors
 	output, _ := subprocess(shell, shellargs, env, input[:j], true)
->>>>>>> acea3329
 
 	parts := make([]string, 0)
 	_, tokens := lexWords(output)
@@ -357,7 +346,6 @@
 
 	return parts, (j + 1)
 }
-
 
 // Expand the shell command into cmd, args...
 // Ex. "sh -c", "pwd" becomes sh, [-c, pwd]
@@ -367,11 +355,11 @@
 
 	fields := strings.Fields(shcmd)
 	shell = fields[0]
-	
+
 	if len(fields) > 1 {
 		shellargs = fields[1:]
 	}
-	
+
 	switch {
 	// TODO - This case logic might be shaky, works for now
 	case len(shellargs) > 0 && len(args) > 0:
@@ -383,12 +371,12 @@
 	default:
 		//fmt.Println("dropping in expand!")
 	}
-	
+
 	if len(shellargs) > 0 && dontDropArgs {
-		
+
 	} else {
-		
-	}
-		
+
+	}
+
 	return shell, args
 }