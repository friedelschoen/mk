--- conflicted
+++ resolved
@@ -103,7 +103,6 @@
             mean(map(parseint, eachline(open("$prereq")))))
 ```
 
-<<<<<<< HEAD
 # Remote files
 
 Another major addition over Plan 9 mk is the ability to have remote files in the
@@ -129,9 +128,6 @@
 S3 api to determine the last modification time.
 
 # Current State
-=======
-## Current State
->>>>>>> 0aab3387
 
 Functional, but with some bugs and some unimplemented minor features. Give it a
 try and see what you think!
