--- conflicted
+++ resolved
@@ -10,35 +10,6 @@
 	"runtime"
 	"strings"
 	"sync"
-<<<<<<< HEAD
-
-	"github.com/mattn/go-isatty"
-)
-
-// True if messages should be printed without fancy colors.
-var nocolor bool = isatty.IsTerminal(os.Stdout.Fd())
-
-// True if we are ignoring timestamps and rebuilding everything.
-var rebuildall bool = false
-
-// Set of targets for which we are forcing rebuild
-var rebuildtargets map[string]bool = make(map[string]bool)
-
-// Lock on standard out, messages don't get interleaved too much.
-var mkMsgMutex sync.Mutex
-
-// The maximum number of times an rule may be applied.
-// This limits recursion of both meta- and non-meta-rules!
-// Maybe, this shouldn't affect meta-rules?!
-var maxRuleCnt int = 1
-
-// Limit the number of recipes executed simultaneously.
-var subprocsAllowed int
-
-// Current subprocesses being executed
-var subprocsRunning int
-=======
->>>>>>> acea3329
 
 	"github.com/mattn/go-isatty"
 )
@@ -47,32 +18,32 @@
 	// True if messages should be printed with fancy colors.
 	// By default, if the output stream is not the terminal, colors are disabled.
 	color bool
-	
+
 	// Default shell to use if none specified via $shell.
 	defaultShell string
-	
+
 	// Do not drop shell arguments when calling with no further arguments
 	// This works around `sh -c commands...` being a thing, but allows the `rc -v commands...` argument-less flags
 	dontDropArgs bool
-	
+
 	// True if we are ignoring timestamps and rebuilding everything.
 	rebuildall bool = false
-	
+
 	// Set of targets for which we are forcing rebuild
 	rebuildtargets map[string]bool = make(map[string]bool)
-	
+
 	// Lock on standard out, messages don't get interleaved too much.
 	mkMsgMutex sync.Mutex
-	
+
 	// Limit the number of recipes executed simultaneously.
 	subprocsAllowed int
-	
+
 	// Current subprocesses being executed
 	subprocsRunning int
-	
+
 	// Wakeup on a free subprocess slot.
 	subprocsRunningCond *sync.Cond = sync.NewCond(&sync.Mutex{})
-	
+
 	// Prevent more than one recipe at a time from trying to take over
 	exclusiveSubproc = sync.Mutex{}
 
@@ -294,11 +265,7 @@
 		os.Stderr.WriteString(ansiTermRed)
 	}
 	fmt.Fprintf(os.Stderr, "error: %s\n", msg)
-<<<<<<< HEAD
-	if !nocolor {
-=======
 	if color {
->>>>>>> acea3329
 		os.Stderr.WriteString(ansiTermDefault)
 	}
 }
@@ -365,16 +332,12 @@
 	flag.IntVar(&maxRuleCnt, "l", 1, "maximum number of times a specific rule can be applied (recursion)")
 	flag.BoolVar(&interactive, "i", false, "prompt before executing rules")
 	flag.BoolVar(&quiet, "q", false, "don't print recipes before executing them")
-	flag.BoolVar(&color, "color",  isatty.IsTerminal(os.Stdout.Fd()), "turn color on/off")
+	flag.BoolVar(&color, "color", isatty.IsTerminal(os.Stdout.Fd()), "turn color on/off")
 	flag.StringVar(&defaultShell, "shell", "sh -c", "default shell to use if none are specified via $shell")
 	flag.BoolVar(&dontDropArgs, "F", false, "don't drop shell arguments when no further arguments are specified")
 	// TODO(rjk): P9P mk command line compatability.
 	flag.Parse()
 
-<<<<<<< HEAD
-	_, nocolor = os.LookupEnv("NO_COLOR")
-=======
->>>>>>> acea3329
 	if directory != "" {
 		err := os.Chdir(directory)
 		if err != nil {
@@ -465,4 +428,4 @@
 	mkNode(g, g.root, dryrun, true)
 }
 
-var GlobalMkState  map[string][]string+var GlobalMkState map[string][]string