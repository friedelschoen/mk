--- conflicted
+++ resolved
@@ -319,12 +319,8 @@
 	flag.BoolVar(&dryrun, "n", false, "print commands without actually executing")
 	flag.BoolVar(&shallowrebuild, "r", false, "force building of just targets")
 	flag.BoolVar(&rebuildall, "a", false, "force building of all dependencies")
-<<<<<<< HEAD
 	flag.IntVar(&subprocsAllowed, "p", runtime.NumCPU(), "maximum number of jobs to execute in parallel")
-=======
-	flag.IntVar(&subprocsAllowed, "p", 4, "maximum number of jobs to execute in parallel")
 	flag.IntVar(&maxRuleCnt, "l", 1, "maximum number of times a specific rule can be applied (recursion)")
->>>>>>> a3a923ff
 	flag.BoolVar(&interactive, "i", false, "prompt before executing rules")
 	flag.BoolVar(&quiet, "q", false, "don't print recipes before executing them")
 	flag.Parse()
